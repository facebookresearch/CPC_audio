--- conflicted
+++ resolved
@@ -129,25 +129,10 @@
 
     def forward(self, cFeature, gtPredictions, otherEncoded, label):
 
-<<<<<<< HEAD
-        # cFeature.size() : seq Size x batchSize x hidden size
-        batchSize = cFeature.size(1)
-        cFeature = cFeature[-1, :, :]
-        cFeature = cFeature.contiguous().view(batchSize, -1)
-=======
-        nWindow = cFeature.size(1)
-        nSplits = int(nWindow / self.nSample)
-
-        nSampledLabels = self.nSample * nSplits
-
-        label = label.view(-1, 1).expand(-1, nSplits).contiguous().view(-1)
-
         # cFeature.size() : batchSize x seq Size x hidden size
         batchSize = cFeature.size(0)
-        cFeature = cFeature[:, :nSampledLabels]
-
-        cFeature = cFeature.contiguous().view(nSplits * batchSize, -1)
->>>>>>> bf6e4d61
+        cFeature = cFeature[:, -1, :]
+        cFeature = cFeature.view(batchSize, -1)
 
         predictions = self.linearSpeakerClassifier(cFeature)
         loss = self.lossCriterion(predictions, label).view(-1)
