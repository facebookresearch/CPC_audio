--- conflicted
+++ resolved
@@ -138,10 +138,7 @@
 - --strict forces each batch of features to contain exactly the same number of frames.
 
 ### Cross lingual transfer
-<<<<<<< HEAD
-=======
-
->>>>>>> 3d6c6fe7
+
 To begin download the common voices datasets [here](https://voice.mozilla.org/en/datasets), you will also need to download our phonem annotations and our train / val / test splits for each language [here](https://dl.fbaipublicfiles.com/cpc_audio/common_voices_splits.tar.gz). Then unzip your data at PATH_COMMON_VOICES.
 Unfortunately, the audio files in common voices don't have the same sampling rate as in Librispeech. Thus you'll need to convert them into 16kH audio using the command:
 
